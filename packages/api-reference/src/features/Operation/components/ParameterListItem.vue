<script setup lang="ts">
import { Disclosure, DisclosureButton, DisclosurePanel } from '@headlessui/vue'
import { ScalarMarkdown } from '@scalar/components'
import { isDefined } from '@scalar/helpers/array/is-defined'
import { ScalarIconCaretRight } from '@scalar/icons'
import { getResolvedRef } from '@scalar/workspace-store/helpers/get-resolved-ref'
import type {
  ParameterObject,
  ResponseObject,
  SchemaObject,
} from '@scalar/workspace-store/schemas/v3.1/strict/openapi-document'
import { computed, ref } from 'vue'

import SchemaProperty from '@/components/Content/Schema/SchemaProperty.vue'

import ContentTypeSelect from './ContentTypeSelect.vue'
import Headers from './Headers.vue'

const {
  collapsableItems = false,
  withExamples = true,
  name,
  parameter,
  breadcrumb,
} = defineProps<{
  parameter: ParameterObject | ResponseObject
  name: string
  collapsableItems?: boolean
  withExamples?: boolean
  breadcrumb?: string[]
}>()

/** Responses and params may both have a schema */
const schema = computed<SchemaObject | null>(() =>
  'schema' in parameter && parameter.schema
    ? getResolvedRef(parameter.schema)
    : null,
)

/** Response and params may both have content */
const content = computed(() =>
  'content' in parameter && parameter.content ? parameter.content : null,
)

const selectedContentType = ref<string>(Object.keys(content.value || {})[0])

/** Response headers */
const headers = computed<ResponseObject['headers'] | null>(() =>
  'headers' in parameter && parameter.headers ? parameter.headers : null,
)

/** Computed value from the combined schema param and content param */
const value = computed(() => {
  const baseSchema = content.value
    ? content.value?.[selectedContentType.value]?.schema
    : schema.value

  const deprecated =
    'deprecated' in parameter ? parameter.deprecated : schema.value?.deprecated

  // Convert examples to schema examples which is an array
  const paramExamples = 'examples' in parameter ? parameter.examples : {}
  const arrayExamples = schema.value?.examples ?? []
  const recordExamples = Object.values({
    ...paramExamples,
    ...content.value?.[selectedContentType.value]?.examples,
  })

  /** Combine param examples with content ones */
  const examples = [...recordExamples, ...arrayExamples]

  return {
    ...getResolvedRef(baseSchema),
    deprecated: deprecated,
    ...('example' in parameter &&
      isDefined(parameter.example) && { example: parameter.example }),
    examples,
  } as SchemaObject
})

/**
 * Determines whether this parameter item should be rendered as a collapsible disclosure.
 * Only collapses when collapsableItems is enabled and the parameter has additional
 * content to display (content types, headers, or schema details).
 */
const shouldCollapse = computed<boolean>(() =>
  Boolean(collapsableItems && (content.value || headers.value || schema.value)),
)
</script>
<template>
  <li class="parameter-item group/parameter-item relative">
    <Disclosure v-slot="{ open }">
      <DisclosureButton
        v-if="shouldCollapse"
        class="parameter-item-trigger"
        :class="{ 'parameter-item-trigger-open': open }">
<<<<<<< HEAD
        <ScalarIcon
          class="parameter-item-icon size-4"
          :icon="open ? 'ChevronDown' : 'ChevronRight'"
          thickness="1.5" />
=======
>>>>>>> 2d612e44
        <span class="parameter-item-name">
          <ScalarIconCaretRight
            class="parameter-item-icon size-3 transition-transform duration-100"
            :class="{ 'rotate-90': open }"
            weight="bold" />
          <span>{{ name }}</span>
        </span>
        <span class="parameter-item-type">
          <ScalarMarkdown
            v-if="parameter.description"
            class="markdown"
            :value="parameter.description" />
        </span>
      </DisclosureButton>
      <DisclosurePanel
        class="parameter-item-container parameter-item-container-markdown"
        :static="!shouldCollapse">
        <!-- Headers -->
        <Headers
          v-if="headers"
          :breadcrumb="breadcrumb"
          :headers="headers" />

        <!-- Schema -->
        <SchemaProperty
          is="div"
          :breadcrumb="breadcrumb"
          compact
          :description="shouldCollapse ? '' : parameter.description"
          :hideWriteOnly="true"
          :name="shouldCollapse ? '' : name"
          :noncollapsible="true"
          :required="'required' in parameter && parameter.required"
          :value="value"
          :withExamples="withExamples" />
      </DisclosurePanel>
    </Disclosure>

    <!-- Content type select -->
    <div
      class="absolute top-3 right-0 opacity-0 group-focus-within/parameter-item:opacity-100 group-hover/parameter-item:opacity-100">
      <ContentTypeSelect
        v-if="shouldCollapse && content"
        v-model="selectedContentType"
        class="parameter-item-content-type"
        :content="content" />
    </div>
  </li>
</template>

<style scoped>
.parameter-item {
  display: flex;
  flex-direction: column;
  border-top: var(--scalar-border-width) solid var(--scalar-border-color);
}

.parameter-item:last-of-type .parameter-schema {
  padding-bottom: 0;
}

.parameter-item-container {
  padding: 0;
}

.parameter-item-headers {
  border: var(--scalar-border-width) solid var(--scalar-border-color);
}

.parameter-item-name {
  margin-right: 6px;
  font-weight: var(--scalar-semibold);
  font-size: var(--scalar-font-size-3);
  font-family: var(--scalar-font-code);
  color: var(--scalar-color-1);

  position: relative;
}

.parameter-item-type {
  font-size: var(--scalar-mini);
  color: var(--scalar-color-2);
  margin-right: 6px;
  line-height: 1.4;
  white-space: nowrap;
  text-overflow: ellipsis;
  width: 100%;
  overflow: hidden;
}

.parameter-item-trigger-open .parameter-item-type {
  white-space: normal;
}

/* Match font size of markdown for property-detail-value since first child within accordian is displayed as if it were in the markdown section */
.parameter-item-trigger
  + .parameter-item-container
  :deep(.property--level-0 > .property-heading .property-detail-value) {
  font-size: var(--scalar-micro);
}

.parameter-item-required-optional {
  color: var(--scalar-color-2);
  font-weight: var(--scalar-semibold);
  margin-right: 6px;
  position: relative;
}

.parameter-item--required {
  text-transform: uppercase;
  font-size: var(--scalar-micro);
  font-weight: var(--scalar-semibold);
  color: var(--scalar-color-orange);
}

.parameter-item-description {
  margin-top: 3px !important;
  font-size: var(--scalar-small);
  color: var(--scalar-color-2);
  line-height: 1.4;
}

.parameter-item-description :deep(p) {
  margin-top: 4px;
  font-size: var(--scalar-small);
  color: var(--scalar-color-2);
  line-height: 1.4;
}

.parameter-schema {
  padding-bottom: 9px;
  margin-top: 3px;
}

.parameter-item-trigger {
  display: flex;
  align-items: baseline;
  padding: 12px 0;
  cursor: pointer;
  outline: none;
  text-align: left;
}

.parameter-item-trigger-open {
  padding-bottom: 0;
}

.parameter-item-trigger:after {
  content: '';
  position: absolute;
  height: 10px;
  width: 100%;
  bottom: 0;
}

.parameter-item-icon {
  color: var(--scalar-color-3);
  left: -19px;
  top: 50%;
  translate: 0 -50%;
  position: absolute;
}

.parameter-item-trigger:hover .parameter-item-icon,
.parameter-item-trigger:focus-visible .parameter-item-icon {
  color: var(--scalar-color-1);
}

.parameter-item-trigger:focus-visible .parameter-item-icon {
  outline: 1px solid var(--scalar-color-accent);
  outline-offset: 2px;
  border-radius: var(--scalar-radius);
}
</style><|MERGE_RESOLUTION|>--- conflicted
+++ resolved
@@ -94,13 +94,6 @@
         v-if="shouldCollapse"
         class="parameter-item-trigger"
         :class="{ 'parameter-item-trigger-open': open }">
-<<<<<<< HEAD
-        <ScalarIcon
-          class="parameter-item-icon size-4"
-          :icon="open ? 'ChevronDown' : 'ChevronRight'"
-          thickness="1.5" />
-=======
->>>>>>> 2d612e44
         <span class="parameter-item-name">
           <ScalarIconCaretRight
             class="parameter-item-icon size-3 transition-transform duration-100"
