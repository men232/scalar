import { getTag } from '@/features/traverse-schema/helpers/get-tag'
import type { TagsMap, TraversedSchema } from '@/features/traverse-schema/types'
import type { UseNavState } from '@/hooks/useNavState'
import type { OpenAPIV3_1 } from '@scalar/openapi-types'
import type { SchemaObject, TagObject } from '@scalar/workspace-store/schemas/v3.1/strict/openapi-document'

/** Handles creating entries for components.schemas */
const createSchemaEntry = (
  schema: SchemaObject,
  name = 'Unkown',
  titlesMap: Map<string, string>,
  getModelId: UseNavState['getModelId'],
  tag?: TagObject,
): TraversedSchema => {
  const id = getModelId({ name }, tag)

  // Use schema.title if available, otherwise fall back to name
  // @see https://json-schema.org/draft/2020-12/json-schema-core#section-4.3.5
  const title = 'title' in schema && typeof schema.title === 'string' ? schema.title : name

  titlesMap.set(id, title)

  return {
    id,
<<<<<<< HEAD
    title: schema.title || name,
=======
    title,
>>>>>>> 2d612e44
    name,
    schema,
  }
}

/** Traverse components.schemas to create entries for models */
export const traverseSchemas = (
  content: OpenAPIV3_1.Document,
  tagsMap: TagsMap,
  /** Map of titles for the mobile header */
  titlesMap: Map<string, string>,
  getModelId: UseNavState['getModelId'],
): TraversedSchema[] => {
  // TODO: Once the whole thing is on the new data structure we can remove this cast.
  const schemas = (content.components?.schemas as Record<string, any>) ?? {}
  const untagged: TraversedSchema[] = []

  for (const name in schemas) {
    if (schemas[name]['x-internal'] || schemas[name]['x-scalar-ignore'] || !Object.hasOwn(schemas, name)) {
      continue
    }

    // Add to tags
    if (schemas[name]['x-tags']?.length) {
      schemas[name]['x-tags'].forEach((tagName: string) => {
        const { tag } = getTag(tagsMap, tagName)

        tagsMap.get(tagName)?.entries.push(createSchemaEntry(schemas[name], name, titlesMap, getModelId, tag))
      })
    }
    // Add to untagged
    else {
      untagged.push(createSchemaEntry(schemas[name], name, titlesMap, getModelId))
    }
  }

  return untagged
}<|MERGE_RESOLUTION|>--- conflicted
+++ resolved
@@ -22,11 +22,7 @@
 
   return {
     id,
-<<<<<<< HEAD
-    title: schema.title || name,
-=======
     title,
->>>>>>> 2d612e44
     name,
     schema,
   }
