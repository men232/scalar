--- conflicted
+++ resolved
@@ -99,13 +99,8 @@
     "vitest": "catalog:*"
   },
   "devDependencies": {
-<<<<<<< HEAD
-    "@types/node": "catalog:",
+    "@types/node": "catalog:*",
     "@types/picomatch": "^2.3.3",
     "vite-node": "^2.1.1"
-=======
-    "@types/node": "catalog:*",
-    "@types/picomatch": "^2.3.3"
->>>>>>> af38fa61
   }
 }